// Copyright 2020 Teratide B.V.
//
// Licensed under the Apache License, Version 2.0 (the "License");
// you may not use this file except in compliance with the License.
// You may obtain a copy of the License at
//
//     http://www.apache.org/licenses/LICENSE-2.0
//
// Unless required by applicable law or agreed to in writing, software
// distributed under the License is distributed on an "AS IS" BASIS,
// WITHOUT WARRANTIES OR CONDITIONS OF ANY KIND, either express or implied.
// See the License for the specific language governing permissions and
// limitations under the License.

#include "bolson/convert/converter.h"

#include <arrow/api.h>
#include <illex/client_buffering.h>

<<<<<<< HEAD
#include <cassert>
=======
#include <future>
>>>>>>> adc613f4
#include <memory>
#include <thread>

#include "bolson/convert/resizer.h"
#include "bolson/convert/serializer.h"
#include "bolson/latency.h"
#include "bolson/parse/parser.h"

namespace bolson::convert {

auto Converter::metrics() const -> std::vector<Metrics> { return metrics_; }

/**
 * \brief Attempt to get a lock on a buffer.
 * \param buffers   The buffers.
 * \param mutexes   The mutexes.
 * \param out       A pointer to the locked buffer.
 * \param lock_idx  The lock index. Is updated in case of lock. Lock attempts start here.
 * \return True if a lock was obtained, false otherwise.
 */
static auto TryGetFilledBuffer(const std::vector<illex::JSONBuffer*>& buffers,
                               const std::vector<std::mutex*>& mutexes,
                               illex::JSONBuffer** out, size_t* lock_idx) -> bool {
  auto b = *lock_idx;
  const size_t num_buffers = buffers.size();
  for (size_t i = 0; i <= num_buffers; i++) {
    b = (b + i) % num_buffers;  // increase buffer to try by i, but wrap around
    if (mutexes[b]->try_lock()) {
      if (!buffers[b]->empty()) {
        *lock_idx = b;
        *out = buffers[b];
        return true;
      } else {
        mutexes[b]->unlock();
      }
    }
  }
  *out = nullptr;
  return false;
}

<<<<<<< HEAD
static void OneToOneConvertThread(size_t id, parse::Parser* parser, Resizer* resizer,
                                  Serializer* serializer,
                                  const std::vector<illex::JSONBuffer*>& buffers,
                                  const std::vector<std::mutex*>& mutexes,
                                  publish::IpcQueue* out, std::atomic<bool>* shutdown,
                                  Metrics* metrics) {
  assert(mutexes.size() == buffers.size());
  /// Macro to shut this thread and others down when something failed.
#define SHUTDOWN_ON_FAILURE()                                                            \
  if (!metrics->status.ok()) {                                                           \
    t_thread.Stop();                                                                     \
    metrics->t.thread = t_thread.seconds();                                              \
    SPDLOG_DEBUG("Thread {:2} | terminating with error: {}", id, metrics->status.msg()); \
    shutdown->store(true);                                                               \
    return;                                                                              \
  }                                                                                      \
=======
void ConvertThread(size_t id, parse::Parser* parser, Resizer* resizer,
                   Serializer* serializer, const std::vector<illex::JSONBuffer*>& buffers,
                   const std::vector<std::mutex*>& mutexes, publish::IpcQueue* out,
                   std::atomic<bool>* shutdown, std::promise<Metrics>&& metrics_promise) {
  /// Macro to shut this thread and others down when something failed.
#define SHUTDOWN_ON_FAILURE()                                                           \
  if (!metrics.status.ok()) {                                                           \
    t_thread.Stop();                                                                    \
    metrics.t.thread = t_thread.seconds();                                              \
    SPDLOG_DEBUG("Thread {:2} | terminating with error: {}", id, metrics.status.msg()); \
    metrics_promise.set_value(metrics);                                                 \
    shutdown->store(true);                                                              \
    return;                                                                             \
  }                                                                                     \
>>>>>>> adc613f4
  void()

  Metrics metrics;

  // Thread timer.
  putong::Timer<> t_thread(true);
  // Workload stage timer.
  putong::SplitTimer<4> t_stages;
  // Latency time points.
  TimePoints lat;
  // Whether to try and unlock a buffer or to wait a bit.
  bool try_buffers = true;
  // Buffer to unlock.
  size_t lock_idx = 0;

  SPDLOG_DEBUG("Thread {:2} | Spawned.", id);

  while (!shutdown->load()) {
    if (try_buffers) {
      illex::JSONBuffer* buf = nullptr;
      if (TryGetFilledBuffer(buffers, mutexes, &buf, &lock_idx)) {
        t_stages.Start();
        lat[TimePoints::received] = buf->recv_time();

        // Prepare intermediate wrappers.
        std::vector<parse::ParsedBatch> parsed_batches;
        ResizedBatches resized;
        SerializedBatches serialized;

        // Parse the buffer.
        {
<<<<<<< HEAD
          metrics->status = parser->Parse({buf}, &parsed_batches);
=======
          metrics.status = parser->Parse(buf, &parsed);
>>>>>>> adc613f4
          SHUTDOWN_ON_FAILURE();

          // Add metrics before buffer is converted and reset.
          metrics->num_jsons += parsed_batches[0].batch->num_rows();
          metrics->json_bytes += buf->size();
          metrics->num_parsed++;
          // Reset and unlock the buffer.
<<<<<<< HEAD
=======
          // Add sizes stats before buffer is converted and reset.
          metrics.num_jsons += parsed.batch->num_rows();
          metrics.json_bytes += buf->size();
          metrics.num_parsed++;
>>>>>>> adc613f4
          buf->Reset();
          mutexes[lock_idx]->unlock();
          lock_idx++;  // start at next buffer next time we try to unlock.
          lat[TimePoints::parsed] = illex::Timer::now();
          t_stages.Split();
        }

        // Resize the batch.
        {
<<<<<<< HEAD
          metrics->status = resizer->Resize(parsed_batches[0], &resized);
=======
          metrics.status = resizer->Resize(parsed, &resized);
>>>>>>> adc613f4
          SHUTDOWN_ON_FAILURE();
          // Mark time points resized for all batches.
          lat[TimePoints::resized] = illex::Timer::now();
          t_stages.Split();
        }

        // Serialize the batch.
        {
<<<<<<< HEAD
          metrics->status = serializer->Serialize(resized, &serialized);
          SHUTDOWN_ON_FAILURE();
          metrics->num_ipc += serialized.size();
          metrics->ipc_bytes += ByteSizeOf(serialized);
=======
          metrics.status = serializer->Serialize(resized, &serialized);
          SHUTDOWN_ON_FAILURE();
          metrics.num_ipc += serialized.size();
          metrics.ipc_bytes += ByteSizeOf(serialized);
>>>>>>> adc613f4
          // Mark time points serialized for all batches.
          lat[TimePoints::serialized] = illex::Timer::now();
          // Copy the latency statistics to all serialized batches.
          for (auto& s : serialized) {
            s.time_points = lat;
          }
          t_stages.Split();
        }

        // Enqueue IPC items
        for (const auto& sb : serialized) {
          out->enqueue(sb);
        }
        t_stages.Split();

        // Add parse time to stats.
<<<<<<< HEAD
        metrics->t.parse += t_stages.seconds()[0];
        metrics->t.resize += t_stages.seconds()[1];
        metrics->t.serialize += t_stages.seconds()[2];
        metrics->t.enqueue += t_stages.seconds()[3];
=======
        metrics.t.parse += t_stages.seconds()[0];
        metrics.t.resize += t_stages.seconds()[1];
        metrics.t.serialize += t_stages.seconds()[2];
        metrics.t.enqueue += t_stages.seconds()[3];
>>>>>>> adc613f4
      } else {
        try_buffers = false;
      }
    } else {
      std::this_thread::sleep_for(std::chrono::microseconds(BOLSON_QUEUE_WAIT_US));
      try_buffers = true;
    }
  }

  t_thread.Stop();
<<<<<<< HEAD
  metrics->t.thread = t_thread.seconds();
=======
  metrics.t.thread = t_thread.seconds();
  metrics_promise.set_value(metrics);
>>>>>>> adc613f4
  SPDLOG_DEBUG("Thread {:2} | Terminating.", id);
#undef SHUTDOWN_ON_FAILURE
}

static void AllToOneConverterThread(size_t id, parse::Parser* parser, Resizer* resizer,
                                    Serializer* serializer,
                                    const std::vector<illex::JSONBuffer*>& buffers,
                                    const std::vector<std::mutex*>& mutexes,
                                    publish::IpcQueue* out, std::atomic<bool>* shutdown,
                                    Metrics* metrics) {
  assert(mutexes.size() == buffers.size());
  /// Macro to shut this thread and others down when something failed.
#define SHUTDOWN_ON_FAILURE()                                                            \
  if (!metrics->status.ok()) {                                                           \
    t_thread.Stop();                                                                     \
    metrics->t.thread = t_thread.seconds();                                              \
    SPDLOG_DEBUG("Thread {:2} | terminating with error: {}", id, metrics->status.msg()); \
    shutdown->store(true);                                                               \
    return;                                                                              \
  }                                                                                      \
  void()

  // Thread timer.
  putong::Timer<> t_thread(true);
  // Workload stage timer.
  putong::SplitTimer<4> t_stages;
  // Latency time points.
  TimePoints lat;

  SPDLOG_DEBUG("Thread {:2} | Spawned.", id);

  while (!shutdown->load()) {
    // Obtain a lock on all buffers.
    for (auto* m : mutexes) {
      m->lock();
    }

    t_stages.Start();

    // Prepare intermediate wrappers.
    std::vector<parse::ParsedBatch> parsed_batches;
    ResizedBatches resized;
    SerializedBatches serialized;

    // Parse the buffers
    {
      metrics->status = parser->Parse(buffers, &parsed_batches);
      SHUTDOWN_ON_FAILURE();

      // Update metrics
      metrics->num_jsons += parsed_batches[0].batch->num_rows();
      metrics->num_parsed += buffers.size();

      lat[TimePoints::received] = buffers[0]->recv_time();  // init with first buf time
      for (int i = 0; i < buffers.size(); i++) {
        metrics->json_bytes += buffers[i]->size();
        // Mark worst-case latency time point for the output batch.
        if (buffers[i]->recv_time() < lat[TimePoints::received]) {
          lat[TimePoints::received] = buffers[i]->recv_time();
        }
        // Reset and unlock the buffer.
        buffers[i]->Reset();
        mutexes[i]->unlock();
      }

      lat[TimePoints::parsed] = illex::Timer::now();
      t_stages.Split();
    }

    // Resize the batch.
    {
      for (auto pb : parsed_batches) {
        ResizedBatches rb;
        metrics->status = resizer->Resize(parsed_batches[0], &rb);
        resized.insert(resized.end(), rb.begin(), rb.end());
      }
      SHUTDOWN_ON_FAILURE();
      // Mark time points resized for all batches.
      lat[TimePoints::resized] = illex::Timer::now();
      t_stages.Split();
    }

    // Serialize the batch.
    {
      metrics->status = serializer->Serialize(resized, &serialized);
      SHUTDOWN_ON_FAILURE();
      metrics->num_ipc += serialized.size();
      metrics->ipc_bytes += ByteSizeOf(serialized);
      // Mark time points serialized for all batches.
      lat[TimePoints::serialized] = illex::Timer::now();
      // Copy the latency statistics to all serialized batches.
      for (auto& s : serialized) {
        s.time_points = lat;
      }
      t_stages.Split();
    }

    // Enqueue IPC items
    for (const auto& sb : serialized) {
      out->enqueue(sb);
    }
    t_stages.Split();

    // Add parse time to stats.
    metrics->t.parse += t_stages.seconds()[0];
    metrics->t.resize += t_stages.seconds()[1];
    metrics->t.serialize += t_stages.seconds()[2];
    metrics->t.enqueue += t_stages.seconds()[3];

    std::this_thread::sleep_for(std::chrono::microseconds(BOLSON_QUEUE_WAIT_US));
  }

  t_thread.Stop();
  metrics->t.thread = t_thread.seconds();
  SPDLOG_DEBUG("Thread {:2} | Terminating.", id);
#undef SHUTDOWN_ON_FAILURE
}

void Converter::Start(std::atomic<bool>* shutdown) {
  shutdown_ = shutdown;
<<<<<<< HEAD
  switch (implementation) {
    // One to one parsers:
    case parse::Impl::ARROW:
    case parse::Impl::OPAE_BATTERY:
      for (int t = 0; t < num_threads_; t++) {
        threads_.emplace_back(
            OneToOneConvertThread, t, parser_context_->parsers()[t].get(), &resizers_[t],
            &serializers_[t], parser_context_->mutable_buffers(),
            parser_context_->mutexes(), output_queue_, shutdown_, &metrics_[t]);
      }
      break;
    // Many to one parsers:
    case parse::Impl::OPAE_TRIP:
      threads_.emplace_back(
          AllToOneConverterThread, 0, parser_context_->parsers()[0].get(), &resizers_[0],
          &serializers_[0], parser_context_->mutable_buffers(),
          parser_context_->mutexes(), output_queue_, shutdown_, &metrics_[0]);
  }
}

auto Converter::Finish() -> Status {
  // Wait for the drones to get shut down by the caller of this function.
  // Also gather the statistics and see if there was any error.
  for (size_t t = 0; t < threads_.size(); t++) {
    if (threads_[t].joinable()) {
      threads_[t].join();
      if (!metrics_[t].status.ok()) {
        // If a thread returned some error status, shut everything down without waiting
        // for the caller to do so.
=======
  for (int t = 0; t < num_threads_; t++) {
    std::promise<Metrics> m;
    metrics_futures.push_back(m.get_future());
    threads.emplace_back(ConvertThread, t, parsers[t].get(), &resizers[t],
                         &serializers[t], mutable_buffers(), mutexes(), output_queue_,
                         shutdown_, std::move(m));
  }
}

auto ConcurrentConverter::Finish() -> MultiThreadStatus {
  MultiThreadStatus result;
  // Attempt to join all threads.
  for (size_t t = 0; t < threads.size(); t++) {
    // Check if the thread can be joined.
    if (threads[t].joinable()) {
      threads[t].join();
      // Get the metrics.
      auto metric = metrics_futures[t].get();
      metrics_.push_back(metric);
      result.push_back(metric.status);
      // If a thread returned an error status, shut everything down.
      if (!metric.status.ok()) {
>>>>>>> adc613f4
        shutdown_->store(true);
      }
    }
  }
<<<<<<< HEAD
  // TODO: return MultiStatus like pulsar.h
  return Status::OK();
=======

  return result;
>>>>>>> adc613f4
}

auto Converter::Make(const ConverterOptions& opts, publish::IpcQueue* ipc_queue,
                     std::shared_ptr<Converter>* out) -> Status {
  std::shared_ptr<parse::ParserContext> parser_context;
  std::vector<Resizer> resizers;
  std::vector<Serializer> serializers;

  // Determine which parser and allocator implementation to use.
  switch (opts.parser.impl) {
    case parse::Impl::ARROW:
      BOLSON_ROE(parse::ArrowParserContext::Make(opts.parser.arrow, opts.num_threads,
                                                 &parser_context));
      break;
    case parse::Impl::OPAE_BATTERY:
      BOLSON_ROE(
          parse::opae::BatteryParserContext::Make(opts.parser.battery, &parser_context));
      break;
    case parse::Impl::OPAE_TRIP:
      BOLSON_ROE(parse::opae::TripParserContext::Make(opts.parser.trip, &parser_context));
      break;
  }

  // Set up Resizers and Serializers.
  for (size_t t = 0; t < opts.num_threads; t++) {
    resizers.emplace_back(opts.max_batch_rows);
    serializers.emplace_back(opts.max_ipc_size);
  }

  // Create the converter.
  auto result = std::shared_ptr<convert::Converter>(new convert::Converter(
      parser_context, resizers, serializers, ipc_queue, opts.num_threads));

  *out = std::move(result);

  return Status::OK();
}

auto Converter::parser_context() const -> std::shared_ptr<parse::ParserContext> {
  return parser_context_;
}

Converter::Converter(std::shared_ptr<parse::ParserContext> parser_context,
                     std::vector<convert::Resizer> resizers,
                     std::vector<convert::Serializer> serializers,
                     publish::IpcQueue* output_queue, size_t num_threads)
    : parser_context_(std::move(parser_context)),
      resizers_(std::move(resizers)),
      serializers_(std::move(serializers)),
      output_queue_(output_queue),
      num_threads_(num_threads),
      metrics_(std::vector<Metrics>(num_threads)) {
  assert(output_queue_ != nullptr);
  assert(num_threads_ != 0);
}

// Sequence number field.
static inline auto SeqField() -> std::shared_ptr<arrow::Field> {
  static auto seq_field = arrow::field("seq", arrow::uint64(), false);
  return seq_field;
}

<<<<<<< HEAD
=======
auto ConcurrentConverter::metrics() const -> std::vector<Metrics> { return metrics_; }

>>>>>>> adc613f4
}  // namespace bolson::convert<|MERGE_RESOLUTION|>--- conflicted
+++ resolved
@@ -17,11 +17,8 @@
 #include <arrow/api.h>
 #include <illex/client_buffering.h>
 
-<<<<<<< HEAD
 #include <cassert>
-=======
 #include <future>
->>>>>>> adc613f4
 #include <memory>
 #include <thread>
 
@@ -63,28 +60,129 @@
   return false;
 }
 
-<<<<<<< HEAD
 static void OneToOneConvertThread(size_t id, parse::Parser* parser, Resizer* resizer,
                                   Serializer* serializer,
                                   const std::vector<illex::JSONBuffer*>& buffers,
                                   const std::vector<std::mutex*>& mutexes,
                                   publish::IpcQueue* out, std::atomic<bool>* shutdown,
-                                  Metrics* metrics) {
+                                  std::promise<Metrics>&& metrics_promise) {
   assert(mutexes.size() == buffers.size());
   /// Macro to shut this thread and others down when something failed.
-#define SHUTDOWN_ON_FAILURE()                                                            \
-  if (!metrics->status.ok()) {                                                           \
-    t_thread.Stop();                                                                     \
-    metrics->t.thread = t_thread.seconds();                                              \
-    SPDLOG_DEBUG("Thread {:2} | terminating with error: {}", id, metrics->status.msg()); \
-    shutdown->store(true);                                                               \
-    return;                                                                              \
-  }                                                                                      \
-=======
-void ConvertThread(size_t id, parse::Parser* parser, Resizer* resizer,
-                   Serializer* serializer, const std::vector<illex::JSONBuffer*>& buffers,
-                   const std::vector<std::mutex*>& mutexes, publish::IpcQueue* out,
-                   std::atomic<bool>* shutdown, std::promise<Metrics>&& metrics_promise) {
+#define SHUTDOWN_ON_FAILURE()                                                           \
+  if (!metrics.status.ok()) {                                                           \
+    t_thread.Stop();                                                                    \
+    metrics.t.thread = t_thread.seconds();                                              \
+    SPDLOG_DEBUG("Thread {:2} | terminating with error: {}", id, metrics.status.msg()); \
+    metrics_promise.set_value(metrics);                                                 \
+    shutdown->store(true);                                                              \
+    return;                                                                             \
+  }
+  Metrics metrics;
+
+  // Thread timer.
+  putong::Timer<> t_thread(true);
+  // Workload stage timer.
+  putong::SplitTimer<4> t_stages;
+  // Latency time points.
+  TimePoints lat;
+  // Whether to try and unlock a buffer or to wait a bit.
+  bool try_buffers = true;
+  // Buffer to unlock.
+  size_t lock_idx = 0;
+
+  SPDLOG_DEBUG("Thread {:2} | Spawned.", id);
+
+  while (!shutdown->load()) {
+    if (try_buffers) {
+      illex::JSONBuffer* buf = nullptr;
+      if (TryGetFilledBuffer(buffers, mutexes, &buf, &lock_idx)) {
+        t_stages.Start();
+        lat[TimePoints::received] = buf->recv_time();
+
+        // Parse the buffer.
+        std::vector<parse::ParsedBatch> parsed_batches;
+        {
+          metrics.status = parser->Parse({buf}, &parsed_batches);
+          SHUTDOWN_ON_FAILURE();
+
+          // Add metrics before buffer is converted and reset.
+          metrics.num_jsons += parsed_batches[0].batch->num_rows();
+          metrics.json_bytes += buf->size();
+          metrics.num_parsed++;
+          // Reset and unlock the buffer.
+          buf->Reset();
+          mutexes[lock_idx]->unlock();
+          lock_idx++;  // start at next buffer next time we try to unlock.
+          lat[TimePoints::parsed] = illex::Timer::now();
+        }
+
+        t_stages.Split();
+
+        // Resize the batch.
+        ResizedBatches resized;
+        {
+          metrics.status = resizer->Resize(parsed_batches[0], &resized);
+          SHUTDOWN_ON_FAILURE();
+          // Mark time points resized for all batches.
+          lat[TimePoints::resized] = illex::Timer::now();
+        }
+
+        t_stages.Split();
+
+        // Serialize the batch.
+        SerializedBatches serialized;
+        {
+          metrics.status = serializer->Serialize(resized, &serialized);
+          SHUTDOWN_ON_FAILURE();
+          metrics.num_ipc += serialized.size();
+          metrics.ipc_bytes += ByteSizeOf(serialized);
+          // Mark time points serialized for all batches.
+          lat[TimePoints::serialized] = illex::Timer::now();
+          // Copy the latency statistics to all serialized batches.
+          for (auto& s : serialized) {
+            s.time_points = lat;
+          }
+        }
+
+        t_stages.Split();
+
+        // Enqueue IPC items
+        {
+          for (const auto& sb : serialized) {
+            out->enqueue(sb);
+          }
+        }
+
+        t_stages.Split();
+
+        // Add parse time to stats.
+        metrics.t.parse += t_stages.seconds()[0];
+        metrics.t.resize += t_stages.seconds()[1];
+        metrics.t.serialize += t_stages.seconds()[2];
+        metrics.t.enqueue += t_stages.seconds()[3];
+      } else {
+        try_buffers = false;
+      }
+    } else {
+      std::this_thread::sleep_for(std::chrono::microseconds(BOLSON_QUEUE_WAIT_US));
+      try_buffers = true;
+    }
+  }
+
+  t_thread.Stop();
+  metrics.t.thread = t_thread.seconds();
+  metrics_promise.set_value(metrics);
+  SPDLOG_DEBUG("Thread {:2} | Terminating.", id);
+#undef SHUTDOWN_ON_FAILURE
+}
+
+static void AllToOneConverterThread(size_t id, parse::Parser* parser, Resizer* resizer,
+                                    Serializer* serializer,
+                                    const std::vector<illex::JSONBuffer*>& buffers,
+                                    const std::vector<std::mutex*>& mutexes,
+                                    publish::IpcQueue* out, std::atomic<bool>* shutdown,
+                                    std::promise<Metrics>&& metrics_promise) {
+  assert(mutexes.size() == buffers.size());
   /// Macro to shut this thread and others down when something failed.
 #define SHUTDOWN_ON_FAILURE()                                                           \
   if (!metrics.status.ok()) {                                                           \
@@ -95,7 +193,6 @@
     shutdown->store(true);                                                              \
     return;                                                                             \
   }                                                                                     \
->>>>>>> adc613f4
   void()
 
   Metrics metrics;
@@ -106,150 +203,6 @@
   putong::SplitTimer<4> t_stages;
   // Latency time points.
   TimePoints lat;
-  // Whether to try and unlock a buffer or to wait a bit.
-  bool try_buffers = true;
-  // Buffer to unlock.
-  size_t lock_idx = 0;
-
-  SPDLOG_DEBUG("Thread {:2} | Spawned.", id);
-
-  while (!shutdown->load()) {
-    if (try_buffers) {
-      illex::JSONBuffer* buf = nullptr;
-      if (TryGetFilledBuffer(buffers, mutexes, &buf, &lock_idx)) {
-        t_stages.Start();
-        lat[TimePoints::received] = buf->recv_time();
-
-        // Prepare intermediate wrappers.
-        std::vector<parse::ParsedBatch> parsed_batches;
-        ResizedBatches resized;
-        SerializedBatches serialized;
-
-        // Parse the buffer.
-        {
-<<<<<<< HEAD
-          metrics->status = parser->Parse({buf}, &parsed_batches);
-=======
-          metrics.status = parser->Parse(buf, &parsed);
->>>>>>> adc613f4
-          SHUTDOWN_ON_FAILURE();
-
-          // Add metrics before buffer is converted and reset.
-          metrics->num_jsons += parsed_batches[0].batch->num_rows();
-          metrics->json_bytes += buf->size();
-          metrics->num_parsed++;
-          // Reset and unlock the buffer.
-<<<<<<< HEAD
-=======
-          // Add sizes stats before buffer is converted and reset.
-          metrics.num_jsons += parsed.batch->num_rows();
-          metrics.json_bytes += buf->size();
-          metrics.num_parsed++;
->>>>>>> adc613f4
-          buf->Reset();
-          mutexes[lock_idx]->unlock();
-          lock_idx++;  // start at next buffer next time we try to unlock.
-          lat[TimePoints::parsed] = illex::Timer::now();
-          t_stages.Split();
-        }
-
-        // Resize the batch.
-        {
-<<<<<<< HEAD
-          metrics->status = resizer->Resize(parsed_batches[0], &resized);
-=======
-          metrics.status = resizer->Resize(parsed, &resized);
->>>>>>> adc613f4
-          SHUTDOWN_ON_FAILURE();
-          // Mark time points resized for all batches.
-          lat[TimePoints::resized] = illex::Timer::now();
-          t_stages.Split();
-        }
-
-        // Serialize the batch.
-        {
-<<<<<<< HEAD
-          metrics->status = serializer->Serialize(resized, &serialized);
-          SHUTDOWN_ON_FAILURE();
-          metrics->num_ipc += serialized.size();
-          metrics->ipc_bytes += ByteSizeOf(serialized);
-=======
-          metrics.status = serializer->Serialize(resized, &serialized);
-          SHUTDOWN_ON_FAILURE();
-          metrics.num_ipc += serialized.size();
-          metrics.ipc_bytes += ByteSizeOf(serialized);
->>>>>>> adc613f4
-          // Mark time points serialized for all batches.
-          lat[TimePoints::serialized] = illex::Timer::now();
-          // Copy the latency statistics to all serialized batches.
-          for (auto& s : serialized) {
-            s.time_points = lat;
-          }
-          t_stages.Split();
-        }
-
-        // Enqueue IPC items
-        for (const auto& sb : serialized) {
-          out->enqueue(sb);
-        }
-        t_stages.Split();
-
-        // Add parse time to stats.
-<<<<<<< HEAD
-        metrics->t.parse += t_stages.seconds()[0];
-        metrics->t.resize += t_stages.seconds()[1];
-        metrics->t.serialize += t_stages.seconds()[2];
-        metrics->t.enqueue += t_stages.seconds()[3];
-=======
-        metrics.t.parse += t_stages.seconds()[0];
-        metrics.t.resize += t_stages.seconds()[1];
-        metrics.t.serialize += t_stages.seconds()[2];
-        metrics.t.enqueue += t_stages.seconds()[3];
->>>>>>> adc613f4
-      } else {
-        try_buffers = false;
-      }
-    } else {
-      std::this_thread::sleep_for(std::chrono::microseconds(BOLSON_QUEUE_WAIT_US));
-      try_buffers = true;
-    }
-  }
-
-  t_thread.Stop();
-<<<<<<< HEAD
-  metrics->t.thread = t_thread.seconds();
-=======
-  metrics.t.thread = t_thread.seconds();
-  metrics_promise.set_value(metrics);
->>>>>>> adc613f4
-  SPDLOG_DEBUG("Thread {:2} | Terminating.", id);
-#undef SHUTDOWN_ON_FAILURE
-}
-
-static void AllToOneConverterThread(size_t id, parse::Parser* parser, Resizer* resizer,
-                                    Serializer* serializer,
-                                    const std::vector<illex::JSONBuffer*>& buffers,
-                                    const std::vector<std::mutex*>& mutexes,
-                                    publish::IpcQueue* out, std::atomic<bool>* shutdown,
-                                    Metrics* metrics) {
-  assert(mutexes.size() == buffers.size());
-  /// Macro to shut this thread and others down when something failed.
-#define SHUTDOWN_ON_FAILURE()                                                            \
-  if (!metrics->status.ok()) {                                                           \
-    t_thread.Stop();                                                                     \
-    metrics->t.thread = t_thread.seconds();                                              \
-    SPDLOG_DEBUG("Thread {:2} | terminating with error: {}", id, metrics->status.msg()); \
-    shutdown->store(true);                                                               \
-    return;                                                                              \
-  }                                                                                      \
-  void()
-
-  // Thread timer.
-  putong::Timer<> t_thread(true);
-  // Workload stage timer.
-  putong::SplitTimer<4> t_stages;
-  // Latency time points.
-  TimePoints lat;
 
   SPDLOG_DEBUG("Thread {:2} | Spawned.", id);
 
@@ -268,16 +221,16 @@
 
     // Parse the buffers
     {
-      metrics->status = parser->Parse(buffers, &parsed_batches);
+      metrics.status = parser->Parse(buffers, &parsed_batches);
       SHUTDOWN_ON_FAILURE();
 
       // Update metrics
-      metrics->num_jsons += parsed_batches[0].batch->num_rows();
-      metrics->num_parsed += buffers.size();
+      metrics.num_jsons += parsed_batches[0].batch->num_rows();
+      metrics.num_parsed += buffers.size();
 
       lat[TimePoints::received] = buffers[0]->recv_time();  // init with first buf time
       for (int i = 0; i < buffers.size(); i++) {
-        metrics->json_bytes += buffers[i]->size();
+        metrics.json_bytes += buffers[i]->size();
         // Mark worst-case latency time point for the output batch.
         if (buffers[i]->recv_time() < lat[TimePoints::received]) {
           lat[TimePoints::received] = buffers[i]->recv_time();
@@ -295,7 +248,7 @@
     {
       for (auto pb : parsed_batches) {
         ResizedBatches rb;
-        metrics->status = resizer->Resize(parsed_batches[0], &rb);
+        metrics.status = resizer->Resize(parsed_batches[0], &rb);
         resized.insert(resized.end(), rb.begin(), rb.end());
       }
       SHUTDOWN_ON_FAILURE();
@@ -306,10 +259,10 @@
 
     // Serialize the batch.
     {
-      metrics->status = serializer->Serialize(resized, &serialized);
+      metrics.status = serializer->Serialize(resized, &serialized);
       SHUTDOWN_ON_FAILURE();
-      metrics->num_ipc += serialized.size();
-      metrics->ipc_bytes += ByteSizeOf(serialized);
+      metrics.num_ipc += serialized.size();
+      metrics.ipc_bytes += ByteSizeOf(serialized);
       // Mark time points serialized for all batches.
       lat[TimePoints::serialized] = illex::Timer::now();
       // Copy the latency statistics to all serialized batches.
@@ -326,87 +279,64 @@
     t_stages.Split();
 
     // Add parse time to stats.
-    metrics->t.parse += t_stages.seconds()[0];
-    metrics->t.resize += t_stages.seconds()[1];
-    metrics->t.serialize += t_stages.seconds()[2];
-    metrics->t.enqueue += t_stages.seconds()[3];
+    metrics.t.parse += t_stages.seconds()[0];
+    metrics.t.resize += t_stages.seconds()[1];
+    metrics.t.serialize += t_stages.seconds()[2];
+    metrics.t.enqueue += t_stages.seconds()[3];
 
     std::this_thread::sleep_for(std::chrono::microseconds(BOLSON_QUEUE_WAIT_US));
   }
 
   t_thread.Stop();
-  metrics->t.thread = t_thread.seconds();
+  metrics.t.thread = t_thread.seconds();
   SPDLOG_DEBUG("Thread {:2} | Terminating.", id);
 #undef SHUTDOWN_ON_FAILURE
 }
 
 void Converter::Start(std::atomic<bool>* shutdown) {
   shutdown_ = shutdown;
-<<<<<<< HEAD
   switch (implementation) {
     // One to one parsers:
     case parse::Impl::ARROW:
     case parse::Impl::OPAE_BATTERY:
       for (int t = 0; t < num_threads_; t++) {
+        std::promise<Metrics> m;
+        metrics_futures_.push_back(m.get_future());
         threads_.emplace_back(
             OneToOneConvertThread, t, parser_context_->parsers()[t].get(), &resizers_[t],
             &serializers_[t], parser_context_->mutable_buffers(),
-            parser_context_->mutexes(), output_queue_, shutdown_, &metrics_[t]);
+            parser_context_->mutexes(), output_queue_, shutdown_, std::move(m));
       }
       break;
     // Many to one parsers:
     case parse::Impl::OPAE_TRIP:
+      std::promise<Metrics> m;
+      metrics_futures_.push_back(m.get_future());
       threads_.emplace_back(
           AllToOneConverterThread, 0, parser_context_->parsers()[0].get(), &resizers_[0],
           &serializers_[0], parser_context_->mutable_buffers(),
-          parser_context_->mutexes(), output_queue_, shutdown_, &metrics_[0]);
-  }
-}
-
-auto Converter::Finish() -> Status {
-  // Wait for the drones to get shut down by the caller of this function.
-  // Also gather the statistics and see if there was any error.
+          parser_context_->mutexes(), output_queue_, shutdown_, std::move(m));
+  }
+}
+
+auto Converter::Finish() -> MultiThreadStatus {
+  MultiThreadStatus result;
+  // Attempt to join all threads.
   for (size_t t = 0; t < threads_.size(); t++) {
+    // Check if the thread can be joined.
     if (threads_[t].joinable()) {
       threads_[t].join();
-      if (!metrics_[t].status.ok()) {
-        // If a thread returned some error status, shut everything down without waiting
-        // for the caller to do so.
-=======
-  for (int t = 0; t < num_threads_; t++) {
-    std::promise<Metrics> m;
-    metrics_futures.push_back(m.get_future());
-    threads.emplace_back(ConvertThread, t, parsers[t].get(), &resizers[t],
-                         &serializers[t], mutable_buffers(), mutexes(), output_queue_,
-                         shutdown_, std::move(m));
-  }
-}
-
-auto ConcurrentConverter::Finish() -> MultiThreadStatus {
-  MultiThreadStatus result;
-  // Attempt to join all threads.
-  for (size_t t = 0; t < threads.size(); t++) {
-    // Check if the thread can be joined.
-    if (threads[t].joinable()) {
-      threads[t].join();
       // Get the metrics.
-      auto metric = metrics_futures[t].get();
+      auto metric = metrics_futures_[t].get();
       metrics_.push_back(metric);
       result.push_back(metric.status);
       // If a thread returned an error status, shut everything down.
       if (!metric.status.ok()) {
->>>>>>> adc613f4
         shutdown_->store(true);
       }
     }
   }
-<<<<<<< HEAD
-  // TODO: return MultiStatus like pulsar.h
-  return Status::OK();
-=======
-
   return result;
->>>>>>> adc613f4
 }
 
 auto Converter::Make(const ConverterOptions& opts, publish::IpcQueue* ipc_queue,
@@ -469,9 +399,4 @@
   return seq_field;
 }
 
-<<<<<<< HEAD
-=======
-auto ConcurrentConverter::metrics() const -> std::vector<Metrics> { return metrics_; }
-
->>>>>>> adc613f4
 }  // namespace bolson::convert